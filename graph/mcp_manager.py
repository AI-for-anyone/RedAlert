--- conflicted
+++ resolved
@@ -81,19 +81,8 @@
     
     def _is_tool_from_server(self, tool_name: str, server_name: str) -> bool:
         """判断工具是否属于指定服务器"""
-        # 根据工具名称模式匹配服务器
-<<<<<<< HEAD
-        server_tool_patterns = {
-            "camera": ["camera", "move_camera", "视角"],
-            "fight": ["attack", "occupy", "repair", "stop", "战斗"],
-            "info": ["get_game_state", "map_query", "find_path", "player_base", "screen_info", "visible", "explorer"],
-            "produce": ["produce", "can_produce", "query_production", "manage_production", "ensure_can_produce", "ensure_can_build", "生产", "deploy_mcv", "get_resource_info"],
-            "unit": ["move_units", "query_actor", "select_units", "form_group", "deploy_units", "单位"]
-        }
-=======
         # 从配置文件获取工具模式配置
         server_tool_patterns = config.server_tool_patterns
->>>>>>> 27b13038
         
         patterns = server_tool_patterns.get(server_name, [])
         return any(pattern in tool_name.lower() for pattern in patterns)
