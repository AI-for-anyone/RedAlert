--- conflicted
+++ resolved
@@ -172,11 +172,7 @@
             "camera": ["camera", "move_camera", "视角"],
             "fight": ["attack", "occupy", "repair", "stop", "战斗", "army"],
             "info": ["get_game_state", "map_query", "find_path", "player_base", "screen_info", "visible", "explorer"],
-<<<<<<< HEAD
-            "produce": ["produce", "can_produce", "query_production", "manage_production", "ensure_can_produce", "ensure_can_build", "生产", "deploy_mcv", "get_resource_info"],
-=======
             "produce": ["produce", "can_produce", "query_production", "manage_production", "ensure_can_build", "生产"],
->>>>>>> 2056ff6c
             "unit": ["move_units", "query_actor", "select_units", "form_group", "deploy_units", "单位"]
         }
         
