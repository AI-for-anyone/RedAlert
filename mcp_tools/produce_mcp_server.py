--- conflicted
+++ resolved
@@ -39,7 +39,7 @@
 def get_produce_cost(unit_type: str) -> (Dict[str, Any],bool):
     '''获取生产单位的成本信息
 
-<<<<<<< HEAD
+
     Args:
         unit_type (str): Actor类型
     Returns:
@@ -58,9 +58,6 @@
 
 
 @produce_mcp.tool(name="produce", description="生产指定类型和数量的单位，返回生产任务 ID")
-=======
-@produce_mcp.tool(name="produce",description="生产指定类型和数量的单位，返回生产任务 ID")
->>>>>>> 27b13038
 async def produce(unit_type: str, quantity: int) -> int:
     '''生产指定数量的Actor
 
@@ -73,11 +70,8 @@
         int: 生产任务的 waitId
         None: 如果任务创建失败
     '''
-<<<<<<< HEAD
+
     wait_id = await produce_api.produce(unify_unit_name(unit_type), quantity, auto_place_building=True)
-=======
-    wait_id = await produce_api.produce(unit_type, quantity, auto_place_building=True)
->>>>>>> 27b13038
     return wait_id or -1
 
 
@@ -90,11 +84,7 @@
     Returns:
         bool: 是否可以生产
     '''
-<<<<<<< HEAD
     return await produce_api.can_produce(unify_unit_name(unit_type), quantity)
-=======
-    return await produce_api.can_produce(unit_type)
->>>>>>> 27b13038
 
 
 @produce_mcp.tool(name="produce_wait", description="发起并等待生产完成")
@@ -180,12 +170,7 @@
     Raises:
         GameAPIError: 当查询生产队列失败时
     '''
-<<<<<<< HEAD
     return await produce_api.query_production_queue(unify_queue_name(queue_type))
-=======
-    return await produce_api.query_production_queue(queue_type)
->>>>>>> 27b13038
-
 
 @produce_mcp.tool(name="place_building",description="放置生产队列中已就绪的建筑")
 async def place_building(queue_type: str, x: Optional[int] = None, y: Optional[int] = None) -> str:
@@ -210,11 +195,7 @@
     Returns:
         str: 操作完成时返回 "ok"
     """
-<<<<<<< HEAD
     await produce_api.manage_production(unify_queue_name(queue_type), action)
-=======
-    await produce_api.manage_production(queue_type, action)
->>>>>>> 27b13038
     return "ok"
 
 
@@ -226,22 +207,7 @@
     Returns:
         bool: 是否已拥有该建筑或成功建造完成
     """
-<<<<<<< HEAD
     return await produce_api.ensure_can_build_wait(unify_unit_name(building_name))
-=======
-    return await produce_api.ensure_can_build_wait(building_name)
-
-
-# @RAMCP.tool(name="ensure_building_wait",description="内部接口：确保指定建筑及其依赖已建造并等待完成")
-# def ensure_building_wait(building_name: str) -> bool:
-#     """
-#     Args:
-#         building_name (str): 建筑名称（中文）
-#     Returns:
-#         bool: 是否成功建造并等待完成
-#     """
-#     return api.ensure_building_wait_buildself(building_name)
->>>>>>> 27b13038
 
 
 @produce_mcp.tool(name="ensure_can_produce_unit",description="确保能生产指定单位（会自动补齐依赖建筑并等待完成）")
@@ -252,17 +218,10 @@
     Returns:
         bool: 是否已准备好生产该单位
     """
-<<<<<<< HEAD
     return await produce_api.ensure_can_produce_unit(unify_unit_name(unit_name))
 
 
 @produce_mcp.tool(name="deploy_mcv_and_wait",description="展开/部署自己的基地车并等待指定时间")
-=======
-    return await produce_api.ensure_can_produce_unit(unit_name)
-
-
-@produce_mcp.tool(name="deploy_mcv_and_wait",description="展开自己的基地车并等待指定时间")
->>>>>>> 27b13038
 async def deploy_mcv_and_wait(wait_time: float = 1.0) -> str:
     """
     Args:
