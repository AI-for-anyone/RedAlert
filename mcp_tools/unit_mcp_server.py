from OpenRA_Copilot_Library import AsyncGameAPI
from OpenRA_Copilot_Library.models import Location, TargetsQueryParam, NewTargetsQueryParam, Actor
from typing import List, Dict, Any
from mcp.server.fastmcp import FastMCP
from typing import Optional


# 单例 GameAPI 客户端
unit_api = AsyncGameAPI(host="localhost", port=7445, language="zh")
#mcp实例
unit_mcp = FastMCP()


@unit_mcp.tool(name="visible_units", description="根据条件查询可见单位")
async def visible_units(type: List[str],faction: str, restrain: List[dict]) -> List[Dict[str, Any]]:
    """
    Args:
        type (List[str]): 单位类型列表
        faction (str): {"敌方", "己方", "全部"}
        restrain (List[dict]): 限制条件
    Returns:
        List[Dict[str, Any]]: 符合条件的单位列表
    """
    # 修复单值传入错误
    if isinstance(type, str):
        type = [type]
    if isinstance(restrain, dict):  # 有时也会传成一个字典
        restrain = [restrain]
    elif isinstance(restrain, bool):  # LLM 有时会给布尔值
        restrain = []

    params = NewTargetsQueryParam(type=type, faction=faction, restrain=restrain)
    units = await unit_api.query_actor(params)
    return [
        {
            "actor_id": u.actor_id,
            "type": u.type,
            "faction": u.faction,
            "position": {"x": u.position.x, "y": u.position.y},
            "hpPercent": getattr(u, "hp_percent", None)
        }
        for u in units
    ]

@unit_mcp.tool(name="move_units",description="移动一批单位到指定坐标")
async def move_units(actor_ids: List[int], x: int, y: int, attack_move: bool = False) -> str:
    #     Args:
    #     actors(List[Actor]): 要移动的Actor列表
    #     location(Location): 目标位置
    #     attack_move(bool): 是否为攻击性移动
    target = NewTargetsQueryParam(actor_id=actor_ids)
    loc = Location(x, y)
    await unit_api.move_units_by_location(target=target, location=loc, attack_move=attack_move)
    return "ok"


# # —— 单位移动 ——
# @unit_mcp.tool(name="move_units_by_location", description="把一批单位移动到指定坐标")
# async def move_units_by_location(actor_ids: List[int], x: int, y: int, attack_move: bool = False) -> str:
#     '''移动单位到指定位置

#     Args:
#         actors (List[Actor]): 要移动的Actor列表
#         location (Location): 目标位置
#         attack_move (bool): 是否为攻击性移动

#     Raises:
#         GameAPIError: 当移动命令执行失败时
#     '''
#     target = NewTargetsQueryParam(actor_id=actor_ids)
#     await unit_api.move_units_by_location(target=target, location=Location(x, y), attack_move=attack_move)
#     return "ok"

@unit_mcp.tool(name="move_units_by_direction", description="按方向移动一批单位")
async def move_units_by_direction(actor_ids: List[int], direction: str, distance: int) -> str:
    actors = [Actor(i) for i in actor_ids]
    await unit_api.move_units_by_direction(actors, direction, distance)
    return "ok"

@unit_mcp.tool(name="move_units_by_path", description="沿指定路径移动一批单位")
async def move_units_by_path(actor_ids: List[int], path: List[Dict[str, int]]) -> str:
    '''
    沿指定路径移动一批单位。

    Args:
        actor_ids (List[int]): 要移动的单位 ID 列表。
        path (List[Dict[str, int]]): 路径点列表，每个点为 {"x": int, "y": int} 形式。

    Returns:
        str: "ok" 表示移动命令已发送成功。

    Raises:
        GameAPIError: 当移动命令执行失败时。
    '''
    actors = [Actor(i) for i in actor_ids]
    locs = [Location(p["x"], p["y"]) for p in path]
    await unit_api.move_units_by_path(actors, locs)
    return "ok"


# —— 查询与选择 ——
@unit_mcp.tool(name="select_units", description="选中符合条件的单位")
async def select_units(type: List[str], faction: str, range: str, restrain: List[dict]) -> str:
    '''选中符合条件的Actor，指的是游戏中的选中操作

    Args:
        query_params (TargetsQueryParam): 查询参数

    Raises:
        GameAPIError: 当选择单位失败时
    '''
    await unit_api.select_units(TargetsQueryParam(type=type, faction=faction, range=range, restrain=restrain))
    return "ok"

<<<<<<< HEAD

# @unit_mcp.tool(name="form_group", description="为一批单位编组")
# async def form_group(actor_ids: List[int], group_id: int) -> str:
#     '''将Actor编成编组

#             Args:
#                 actors (List[Actor]): 要分组的Actor列表
#                 group_id (int): 群组 ID

=======
# @unit_mcp.tool(name="form_group", description="为一批单位编组")
# async def form_group(actor_ids: List[int], group_id: int) -> str:
#     '''将Actor编成编组

#             Args:
#                 actors (List[Actor]): 要分组的Actor列表
#                 group_id (int): 群组 ID

>>>>>>> 2056ff6c
#             Raises:
#                 GameAPIError: 当编组失败时
#             '''
#     actors = [Actor(i) for i in actor_ids]
#     await unit_api.form_group(actors, group_id)
#     return "ok"

@unit_mcp.tool(name="query_actor", description="查询单位列表")
async def query_actor(type: List[str], faction: str, range: str, restrain: List[dict]) -> List[Dict[str, Any]]:
    '''查询符合条件的Actor，获取Actor应该使用的接口

    Args:
        query_params (TargetsQueryParam): 查询参数

    Returns:
        List[Actor]: 符合条件的Actor列表

    Raises:
        GameAPIError: 当查询Actor失败时
    '''
    params = NewTargetsQueryParam(type=type, faction=faction, range=range, restrain=restrain)
    actors = await unit_api.query_actor(params)
    return [
        {
            "actor_id": u.actor_id,
            "type": u.type,
            "faction": u.faction,
            "position": {"x": u.position.x, "y": u.position.y},
            "hpPercent": getattr(u, "hp_percent", None)
        }
        for u in actors
    ]


# @unit_mcp.tool(name="deploy_units",description="展开或部署指定单位列表")
# async def deploy_units(actor_ids: List[int]) -> str:
#     """
#     Args:
#         actor_ids (List[int]): 要展开的单位 ID 列表
#     Returns:
#         str: 操作完成返回 "ok"
#     """
#     actors = [Actor(i) for i in actor_ids]
#     await unit_api.deploy_units(actors)
#     return "ok"


# @unit_mcp.tool(name="move_units_and_wait",description="移动一批单位到指定位置并等待到达或超时")
# async def move_units_and_wait(
#     actor_ids: List[int],
#     x: int,
#     y: int,
#     max_wait_time: float = 10.0,
#     tolerance_dis: int = 1
# ) -> bool:
#     """
#     Args:
#         actor_ids (List[int]): 要移动的单位 ID 列表
#         x (int): 目标 X 坐标
#         y (int): 目标 Y 坐标
#         max_wait_time (float): 最大等待时间（秒），默认 10.0
#         tolerance_dis (int): 到达判定的曼哈顿距离容差，默认 1
#     Returns:
#         bool: 是否在 max_wait_time 内全部到达（False 表示超时或卡住）
#     """
#     actors = [Actor(i) for i in actor_ids]
#     return await unit_api.move_units_by_location_and_wait(actors, Location(x, y), max_wait_time, tolerance_dis)


@unit_mcp.tool(name="set_rally_point",description="为指定建筑设置集结点")
async def set_rally_point(actor_ids: List[int], x: int, y: int) -> str:
    """
    Args:
        actor_ids (List[int]): 要设置集结点的建筑 ID 列表
        x (int): 集结点 X 坐标
        y (int): 集结点 Y 坐标
    Returns:
        str: 操作完成返回 "ok"
    """
    actors = [Actor(i) for i in actor_ids]
    await unit_api.set_rally_point(actors, Location(x, y))
    return "ok"


def main():
    unit_mcp.settings.log_level = "critical"
    unit_mcp.settings.host = "0.0.0.0"
    unit_mcp.settings.port = 8004
    unit_mcp.run(transport="streamable-http")

if __name__ == "__main__":
    main()<|MERGE_RESOLUTION|>--- conflicted
+++ resolved
@@ -112,7 +112,6 @@
     await unit_api.select_units(TargetsQueryParam(type=type, faction=faction, range=range, restrain=restrain))
     return "ok"
 
-<<<<<<< HEAD
 
 # @unit_mcp.tool(name="form_group", description="为一批单位编组")
 # async def form_group(actor_ids: List[int], group_id: int) -> str:
@@ -122,16 +121,6 @@
 #                 actors (List[Actor]): 要分组的Actor列表
 #                 group_id (int): 群组 ID
 
-=======
-# @unit_mcp.tool(name="form_group", description="为一批单位编组")
-# async def form_group(actor_ids: List[int], group_id: int) -> str:
-#     '''将Actor编成编组
-
-#             Args:
-#                 actors (List[Actor]): 要分组的Actor列表
-#                 group_id (int): 群组 ID
-
->>>>>>> 2056ff6c
 #             Raises:
 #                 GameAPIError: 当编组失败时
 #             '''
